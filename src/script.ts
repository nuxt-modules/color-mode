// Add dark / light detection that runs before loading Nuxt
(() => {
  // Global variable minimizers
  const w = window
  const de = document.documentElement

  const knownColorSchemes = ['dark', 'light']

<<<<<<< HEAD
  const preference = window.localStorage.getItem('<%= options.storageKey %>') || '<%= options.preference %>'
  let value = preference === 'system' ? getColorScheme() : preference
  // Applied forced color mode
  const forcedColorMode = de.getAttribute('data-color-mode-forced')
  if (forcedColorMode) {
    value = forcedColorMode
  }

  addColorScheme(value)

=======
const knownColorSchemes = ['dark', 'light']

const preference = window.localStorage.getItem('<%= options.storageKey %>') || getCookie('<%= options.storageKey %>') || '<%= options.preference %>'
let value = preference === 'system' ? getColorScheme() : preference
// Applied forced color mode
const forcedColorMode = de.getAttribute('data-color-mode-forced')
if (forcedColorMode) {
  value = forcedColorMode
}

  addColorScheme(value)

>>>>>>> c0491263
  // @ts-ignore
  w['<%= options.globalName %>'] = {
    preference,
    value,
    getColorScheme,
    addColorScheme,
    removeColorScheme
  }

  // @ts-ignore
  function addColorScheme (value) {
    const className = '<%= options.classPrefix %>' + value + '<%= options.classSuffix %>'
    const dataValue = '<%= options.dataValue %>'
    if (de.classList) {
      de.classList.add(className)
    } else {
      de.className += ' ' + className
    }
    if (dataValue) {
      de.setAttribute('data-' + dataValue, value)
    }
  }

  // @ts-ignore
  function removeColorScheme (value) {
    const className = '<%= options.classPrefix %>' + value + '<%= options.classSuffix %>'
    const dataValue = '<%= options.dataValue %>'
    if (de.classList) {
      de.classList.remove(className)
    } else {
      de.className = de.className.replace(new RegExp(className, 'g'), '')
    }
    if (dataValue) {
      de.removeAttribute('data-' + dataValue)
    }
  }

  // @ts-ignore
  function prefersColorScheme (suffix) {
    return w.matchMedia('(prefers-color-scheme' + suffix + ')')
  }
<<<<<<< HEAD

  function getColorScheme () {
    // @ts-ignore
    if (w.matchMedia && prefersColorScheme('').media !== 'not all') {
      for (const colorScheme of knownColorSchemes) {
        if (prefersColorScheme(':' + colorScheme).matches) {
          return colorScheme
        }
      }
    }

    return '<%= options.fallback %>'
  }
})()
=======

  function getColorScheme () {
    // @ts-ignore
    if (w.matchMedia && prefersColorScheme('').media !== 'not all') {
      for (const colorScheme of knownColorSchemes) {
        if (prefersColorScheme(':' + colorScheme).matches) {
          return colorScheme
        }
      }
    }
  return '<%= options.fallback %>'
}

// @ts-ignore
function getCookie (name) {
  const value = '; ' + window.document.cookie
  const parts = value.split('; ' + name + '=')
  if (parts.length === 2) { return parts.pop().split(';').shift() }
}
>>>>>>> c0491263
<|MERGE_RESOLUTION|>--- conflicted
+++ resolved
@@ -6,8 +6,7 @@
 
   const knownColorSchemes = ['dark', 'light']
 
-<<<<<<< HEAD
-  const preference = window.localStorage.getItem('<%= options.storageKey %>') || '<%= options.preference %>'
+  const preference = window.localStorage.getItem('<%= options.storageKey %>') || getCookie('<%= options.storageKey %>') || '<%= options.preference %>'
   let value = preference === 'system' ? getColorScheme() : preference
   // Applied forced color mode
   const forcedColorMode = de.getAttribute('data-color-mode-forced')
@@ -17,20 +16,6 @@
 
   addColorScheme(value)
 
-=======
-const knownColorSchemes = ['dark', 'light']
-
-const preference = window.localStorage.getItem('<%= options.storageKey %>') || getCookie('<%= options.storageKey %>') || '<%= options.preference %>'
-let value = preference === 'system' ? getColorScheme() : preference
-// Applied forced color mode
-const forcedColorMode = de.getAttribute('data-color-mode-forced')
-if (forcedColorMode) {
-  value = forcedColorMode
-}
-
-  addColorScheme(value)
-
->>>>>>> c0491263
   // @ts-ignore
   w['<%= options.globalName %>'] = {
     preference,
@@ -72,7 +57,6 @@
   function prefersColorScheme (suffix) {
     return w.matchMedia('(prefers-color-scheme' + suffix + ')')
   }
-<<<<<<< HEAD
 
   function getColorScheme () {
     // @ts-ignore
@@ -87,24 +71,10 @@
     return '<%= options.fallback %>'
   }
 })()
-=======
-
-  function getColorScheme () {
-    // @ts-ignore
-    if (w.matchMedia && prefersColorScheme('').media !== 'not all') {
-      for (const colorScheme of knownColorSchemes) {
-        if (prefersColorScheme(':' + colorScheme).matches) {
-          return colorScheme
-        }
-      }
-    }
-  return '<%= options.fallback %>'
-}
 
 // @ts-ignore
 function getCookie (name) {
   const value = '; ' + window.document.cookie
   const parts = value.split('; ' + name + '=')
-  if (parts.length === 2) { return parts.pop().split(';').shift() }
-}
->>>>>>> c0491263
+  if (parts.length === 2) { return parts.pop()!.split(';').shift() }
+}