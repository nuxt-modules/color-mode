// Add dark / light detection that runs before loading Nuxt
(() => {
  // Global variable minimizers
  const w = window
  const de = document.documentElement

  const knownColorSchemes = ['dark', 'light']

<<<<<<< HEAD
const knownColorSchemes = ['dark', 'light']

const preference = window.localStorage.getItem('<%= options.storageKey %>') || getCookie('<%= options.storageKey %>') || '<%= options.preference %>'
let value = preference === 'system' ? getColorScheme() : preference
// Applied forced color mode
const forcedColorMode = de.getAttribute('data-color-mode-forced')
if (forcedColorMode) {
  value = forcedColorMode
}

addColorScheme(value)
=======
  const preference = window.localStorage.getItem('<%= options.storageKey %>') || '<%= options.preference %>'
  let value = preference === 'system' ? getColorScheme() : preference
  // Applied forced color mode
  const forcedColorMode = de.getAttribute('data-color-mode-forced')
  if (forcedColorMode) {
    value = forcedColorMode
  }
>>>>>>> a0f237f3

  addColorScheme(value)

  // @ts-ignore
  w['<%= options.globalName %>'] = {
    preference,
    value,
    getColorScheme,
    addColorScheme,
    removeColorScheme
  }

  // @ts-ignore
  function addColorScheme (value) {
    const className = '<%= options.classPrefix %>' + value + '<%= options.classSuffix %>'
    const dataValue = '<%= options.dataValue %>'
    if (de.classList) {
      de.classList.add(className)
    } else {
      de.className += ' ' + className
    }
    if (dataValue) {
      de.setAttribute('data-' + dataValue, value)
    }
  }

  // @ts-ignore
  function removeColorScheme (value) {
    const className = '<%= options.classPrefix %>' + value + '<%= options.classSuffix %>'
    const dataValue = '<%= options.dataValue %>'
    if (de.classList) {
      de.classList.remove(className)
    } else {
      de.className = de.className.replace(new RegExp(className, 'g'), '')
    }
    if (dataValue) {
      de.removeAttribute('data-' + dataValue)
    }
  }

  // @ts-ignore
  function prefersColorScheme (suffix) {
    return w.matchMedia('(prefers-color-scheme' + suffix + ')')
  }

  function getColorScheme () {
    // @ts-ignore
    if (w.matchMedia && prefersColorScheme('').media !== 'not all') {
      for (const colorScheme of knownColorSchemes) {
        if (prefersColorScheme(':' + colorScheme).matches) {
          return colorScheme
        }
      }
    }

<<<<<<< HEAD
  return '<%= options.fallback %>'
}

// @ts-ignore
function getCookie (name) {
  const value = '; ' + window.document.cookie
  const parts = value.split('; ' + name + '=')
  if (parts.length === 2) { return parts.pop().split(';').shift() }
}
=======
    return '<%= options.fallback %>'
  }
})()
>>>>>>> a0f237f3
<|MERGE_RESOLUTION|>--- conflicted
+++ resolved
@@ -6,7 +6,6 @@
 
   const knownColorSchemes = ['dark', 'light']
 
-<<<<<<< HEAD
 const knownColorSchemes = ['dark', 'light']
 
 const preference = window.localStorage.getItem('<%= options.storageKey %>') || getCookie('<%= options.storageKey %>') || '<%= options.preference %>'
@@ -16,17 +15,6 @@
 if (forcedColorMode) {
   value = forcedColorMode
 }
-
-addColorScheme(value)
-=======
-  const preference = window.localStorage.getItem('<%= options.storageKey %>') || '<%= options.preference %>'
-  let value = preference === 'system' ? getColorScheme() : preference
-  // Applied forced color mode
-  const forcedColorMode = de.getAttribute('data-color-mode-forced')
-  if (forcedColorMode) {
-    value = forcedColorMode
-  }
->>>>>>> a0f237f3
 
   addColorScheme(value)
 
@@ -81,8 +69,6 @@
         }
       }
     }
-
-<<<<<<< HEAD
   return '<%= options.fallback %>'
 }
 
@@ -92,8 +78,3 @@
   const parts = value.split('; ' + name + '=')
   if (parts.length === 2) { return parts.pop().split(';').shift() }
 }
-=======
-    return '<%= options.fallback %>'
-  }
-})()
->>>>>>> a0f237f3
