import { computed, reactive, watch } from 'vue'

import type { ColorModeInstance } from './types'
import { defineNuxtPlugin, isVue2, isVue3, useRouter, useHead, useState } from '#imports'
<<<<<<< HEAD
import { globalName, storageKey, dataValue, storage } from '#color-mode-options'
=======
import { globalName, storageKey, dataValue, disableTransition } from '#color-mode-options'
>>>>>>> 08e8c597

// Initialise to empty object to avoid hard error when hydrating app in test mode
const helper = (window[globalName] || {}) as unknown as {
  preference: string
  value: string
  getColorScheme: () => string
  addColorScheme: (className: string) => void
  removeColorScheme: (className: string) => void
}

export default defineNuxtPlugin((nuxtApp) => {
  const colorMode = useState<ColorModeInstance>('color-mode', () => reactive({
    // For SPA mode or fallback
    preference: helper.preference,
    value: helper.value,
    unknown: false,
    forced: false,
  })).value

  if (dataValue) {
    if (isVue3) {
      useHead({
        htmlAttrs: { [`data-${dataValue}`]: computed(() => colorMode.value) },
      })
    }
    else {
      const app = nuxtApp.nuxt2Context.app
      const originalHead = app.head
      app.head = function () {
        const head = (typeof originalHead === 'function' ? originalHead.call(this) : originalHead) || {}
        head.htmlAttrs = head.htmlAttrs || {}
        head.htmlAttrs[`data-${dataValue}`] = colorMode.value
        return head
      }
    }
  }

  useRouter().afterEach((to) => {
    const forcedColorMode = isVue2
      // eslint-disable-next-line @typescript-eslint/no-explicit-any
      ? (to.matched[0]?.components.default as any)?.options.colorMode
      : to.meta.colorMode

    if (forcedColorMode && forcedColorMode !== 'system') {
      colorMode.value = forcedColorMode
      colorMode.forced = true
    }
    else {
      if (forcedColorMode === 'system') {
        console.warn('You cannot force the colorMode to system at the page level.')
      }
      colorMode.forced = false
      colorMode.value = colorMode.preference === 'system'
        ? helper.getColorScheme()
        : colorMode.preference
    }
  })

  let darkWatcher: MediaQueryList

  function watchMedia() {
    if (darkWatcher || !window.matchMedia) {
      return
    }

    darkWatcher = window.matchMedia('(prefers-color-scheme: dark)')
    darkWatcher.addEventListener('change', () => {
      if (!colorMode.forced && colorMode.preference === 'system') {
        colorMode.value = helper.getColorScheme()
      }
    })
  }

  function setPreferenceToStorage (storageType: typeof storage, preference: string) {
    switch (storageType) {
      case 'cookie':
        window.document.cookie = storageKey + '=' + preference
        break
      case 'sessionStorage':
        window.sessionStorage?.setItem(storageKey, preference)
        break
      case 'localStorage':
      default:
        window.localStorage?.setItem(storageKey, preference)
    }
  }

  watch(() => colorMode.preference, (preference) => {
    if (colorMode.forced) {
      return
    }
    if (preference === 'system') {
      colorMode.value = helper.getColorScheme()
      watchMedia()
    }
    else {
      colorMode.value = preference
    }

    setPreferenceToStorage(storage, preference)
    // Local storage to sync with other tabs
    // window.localStorage?.setItem(storageKey, preference)
  }, { immediate: true })

  watch(() => colorMode.value, (newValue, oldValue) => {
    let style: HTMLStyleElement | undefined
    if (disableTransition) {
      style = window!.document.createElement('style')
      style.appendChild(document.createTextNode('*{-webkit-transition:none!important;-moz-transition:none!important;-o-transition:none!important;-ms-transition:none!important;transition:none!important}'))
      window!.document.head.appendChild(style)
    }
    helper.removeColorScheme(oldValue)
    helper.addColorScheme(newValue)
    if (disableTransition) {
      // Calling getComputedStyle forces the browser to redraw

      const _ = window!.getComputedStyle(style!).opacity
      document.head.removeChild(style!)
    }
  })

  if (colorMode.preference === 'system') {
    watchMedia()
  }

  nuxtApp.hook('app:mounted', () => {
    if (colorMode.unknown) {
      colorMode.preference = helper.preference
      colorMode.value = helper.value
      colorMode.unknown = false
    }
  })

  nuxtApp.provide('colorMode', colorMode)
})<|MERGE_RESOLUTION|>--- conflicted
+++ resolved
@@ -2,11 +2,7 @@
 
 import type { ColorModeInstance } from './types'
 import { defineNuxtPlugin, isVue2, isVue3, useRouter, useHead, useState } from '#imports'
-<<<<<<< HEAD
-import { globalName, storageKey, dataValue, storage } from '#color-mode-options'
-=======
-import { globalName, storageKey, dataValue, disableTransition } from '#color-mode-options'
->>>>>>> 08e8c597
+import { globalName, storageKey, dataValue, disableTransition, storage } from '#color-mode-options'
 
 // Initialise to empty object to avoid hard error when hydrating app in test mode
 const helper = (window[globalName] || {}) as unknown as {
