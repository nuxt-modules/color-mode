<template>
  <div>
    <ul>
      <li
        v-for="color of ['system', 'light', 'dark', 'sepia']"
        :key="color"
        :class="{
          preferred: !$colorMode.unknown && color === $colorMode.preference,
          selected: !$colorMode.unknown && color === $colorMode.value,
        }"
      >
        <component
          :is="`icon-${color}`"
          @click="$colorMode.preference = color"
        />
      </li>
    </ul>
    <p>
<<<<<<< HEAD
      <ColorScheme
        placeholder="..."
        tag="span"
      >
=======
      <span v-if="$colorMode.unknown">
        ...
      </span>
      <span v-else>
>>>>>>> f9828c44
        Color mode: <b>{{ $colorMode.preference }}</b>
        <span v-if="$colorMode.preference === 'system' && !$colorMode.unknown">&nbsp;(<i>{{ $colorMode.value
            }}</i> mode
          detected)</span>
      </span>
    </p>
  </div>
</template>

<style scoped>
ul {
  list-style: none;
  padding: 0;
  margin: 0;
}
ul li {
  display: inline-block;
  padding: 5px;
}
p {
  margin: 0;
  padding-top: 5px;
  padding-bottom: 20px;
}
.feather {
  position: relative;
  top: 0px;
  cursor: pointer;
  padding: 7px;
  background-color: var(--bg-secondary);
  border: 2px solid var(--border-color);
  margin: 0;
  border-radius: 5px;
  transition: all 0.1s ease;
}
.feather:hover {
  top: -3px;
}
.preferred .feather {
  border-color: var(--color-primary);
  top: -3px;
}
.selected .feather {
  color: var(--color-primary);
}
</style><|MERGE_RESOLUTION|>--- conflicted
+++ resolved
@@ -16,17 +16,10 @@
       </li>
     </ul>
     <p>
-<<<<<<< HEAD
-      <ColorScheme
-        placeholder="..."
-        tag="span"
-      >
-=======
       <span v-if="$colorMode.unknown">
         ...
       </span>
       <span v-else>
->>>>>>> f9828c44
         Color mode: <b>{{ $colorMode.preference }}</b>
         <span v-if="$colorMode.preference === 'system' && !$colorMode.unknown">&nbsp;(<i>{{ $colorMode.value
             }}</i> mode
