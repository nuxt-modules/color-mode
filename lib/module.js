import { join, resolve } from 'path'
import { promises as fsp } from 'fs'
import crypto from 'crypto'
import defu from 'defu'
import template from 'lodash.template'
import { addTemplates } from './utils'

export default async function (moduleOptions) {
  const defaults = {
    preference: 'system',
    fallback: 'light',
    hid: 'nuxt-color-mode-script',
    globalName: '__NUXT_COLOR_MODE__',
    componentName: 'ColorScheme',
    classPrefix: '',
    classSuffix: '-mode',
    storageKey: 'nuxt-color-mode'
  }
  // defu(object, defaults)
  const options = defu({
    ...this.options.colorMode,
    ...moduleOptions
  }, defaults)

  // Add script to head to detect user or system preference before loading Nuxt (for SSR)
  const scriptPath = resolve(__dirname, 'script.min.js')
  const scriptT = await fsp.readFile(scriptPath, 'utf-8')
  const script = template(scriptT)({ options })

  options.script = script

  this.nuxt.hook('vue-renderer:spa:prepareContext', ({ head }) => {
    const script = {
      hid: options.hid,
      innerHTML: options.script,
      pbody: true
    }

    head.script.push(script)

    const serializeProp = '__dangerouslyDisableSanitizersByTagID'
    head[serializeProp] = head[serializeProp] || {}
    head[serializeProp][options.hid] = ['innerHTML']
  })

<<<<<<< HEAD
  // In dev mode we also inject full script via webpack entrypoint for storybook compatibility
  if (this.nuxt.options.dev) {
    const { dst } = this.addTemplate({ src: resolve(__dirname, 'script.js'), fileName: join('color-mode', 'script.js'), options })
    this.nuxt.hook('webpack:config', (configs) => {
      for (const config of configs) {
        if (config.name !== 'server') {
          config.entry.app.unshift(resolve(this.nuxt.options.buildDir, dst))
        }
      }
    })
  }
=======
  this.nuxt.hook('vue-renderer:ssr:csp', (cspScriptSrcHashes) => {
    const { csp } = this.options.render
    const hash = crypto.createHash(csp.hashAlgorithm)
    hash.update(options.script)
    cspScriptSrcHashes.push(`'${csp.hashAlgorithm}-${hash.digest('base64')}'`)
  })
>>>>>>> c58d47a8

  // Add all templates
  const templatesDir = resolve(__dirname, 'templates')
  await addTemplates.call(this, templatesDir, 'color-mode', options)
}<|MERGE_RESOLUTION|>--- conflicted
+++ resolved
@@ -43,7 +43,7 @@
     head[serializeProp][options.hid] = ['innerHTML']
   })
 
-<<<<<<< HEAD
+
   // In dev mode we also inject full script via webpack entrypoint for storybook compatibility
   if (this.nuxt.options.dev) {
     const { dst } = this.addTemplate({ src: resolve(__dirname, 'script.js'), fileName: join('color-mode', 'script.js'), options })
@@ -55,14 +55,12 @@
       }
     })
   }
-=======
   this.nuxt.hook('vue-renderer:ssr:csp', (cspScriptSrcHashes) => {
     const { csp } = this.options.render
     const hash = crypto.createHash(csp.hashAlgorithm)
     hash.update(options.script)
     cspScriptSrcHashes.push(`'${csp.hashAlgorithm}-${hash.digest('base64')}'`)
   })
->>>>>>> c58d47a8
 
   // Add all templates
   const templatesDir = resolve(__dirname, 'templates')
