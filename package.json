--- conflicted
+++ resolved
@@ -38,15 +38,10 @@
     "test": "vitest run --coverage"
   },
   "dependencies": {
-<<<<<<< HEAD
-    "@nuxt/kit": "^3.11.1",
+    "@nuxt/kit": "^3.11.2",
     "pathe": "^1.1.2",
     "pkg-types": "^1.0.3",
     "semver": "^7.6.0"
-=======
-    "@nuxt/kit": "^3.11.2",
-    "pathe": "^1.1.2"
->>>>>>> 9c808693
   },
   "devDependencies": {
     "@commitlint/cli": "^19.2.1",
@@ -54,16 +49,9 @@
     "@nuxt/module-builder": "^0.5.5",
     "@nuxt/schema": "^3.11.2",
     "@nuxt/test-utils": "^3.12.0",
-<<<<<<< HEAD
-    "@nuxtjs/eslint-config-typescript": "^12.1.0",
     "@nuxtjs/tailwindcss": "^6.11.4",
     "@types/lodash.template": "^4.5.3",
-    "@types/semver": "^7.5.8",
-    "@typescript-eslint/parser": "^7.3.1",
-=======
-    "@types/lodash.template": "^4.5.3",
     "@typescript-eslint/parser": "^7.6.0",
->>>>>>> 9c808693
     "@vitest/coverage-v8": "^1.4.0",
     "eslint": "^9.0.0",
     "husky": "9.0.11",
